use atty::Stream;
use reqwest::header::{
    HeaderValue, ACCEPT, ACCEPT_ENCODING, CONNECTION, CONTENT_TYPE, RANGE, USER_AGENT,
};
use reqwest::Client;

mod auth;
mod buffer;
mod cli;
mod download;
mod printer;
mod request_items;
mod url;
mod utils;

use anyhow::{anyhow, Result};
use auth::Auth;
use buffer::Buffer;
use cli::{AuthType, Cli, Method, Pretty, Print, Proxy, RequestItem, Theme};
use download::{download_file, get_file_size};
use printer::Printer;
use request_items::{Body, RequestItems};
use reqwest::redirect::Policy;
use url::Url;
use utils::{body_from_stdin, test_mode};

fn get_user_agent() -> &'static str {
    // Hard-coded user agent for the benefit of tests
    // In integration tests the binary isn't compiled with cfg(test), so we
    // use an environment variable
    if test_mode() {
        "xh/0.0.0 (test mode)"
    } else {
        concat!(env!("CARGO_PKG_NAME"), "/", env!("CARGO_PKG_VERSION"))
    }
}

#[tokio::main]
async fn main() -> Result<()> {
    std::process::exit(inner_main().await?);
}

/// [`main`] is wrapped around this function so it can safely exit with an
/// exit code.
///
/// [`std::process::exit`] is a hard termination, that ends the process
/// without doing any cleanup. So we need to return from this function first.
///
/// The outer main function could also be a good place for error handling.
async fn inner_main() -> Result<i32> {
    let args = Cli::from_args()?;

    let request_items = RequestItems::new(args.request_items);
    let query = request_items.query();
    let (headers, headers_to_unset) = request_items.headers()?;
    #[allow(clippy::eval_order_dependence)]
    let body = match (
        request_items.body(args.form, args.multipart).await?,
        // TODO: can we give an error before reading all of stdin?
        body_from_stdin(args.ignore_stdin).await?,
    ) {
        (Some(_), Some(_)) => {
            return Err(anyhow!(
                "Request body (from stdin) and Request data (key=value) cannot be mixed"
            ))
        }
        (Some(body), None) | (None, Some(body)) => Some(body),
        (None, None) => None,
    };

    let url = Url::new(args.url, args.default_scheme)?;
    let host = url.host().ok_or_else(|| anyhow!("Missing hostname"))?;
    let method = args.method.unwrap_or_else(|| Method::from(&body)).into();
    let auth = Auth::new(args.auth, args.auth_type, &host)?;
    let redirect = match args.follow || args.download {
        true => Policy::limited(args.max_redirects.unwrap_or(10)),
        false => Policy::none(),
    };

<<<<<<< HEAD
    let mut client = Client::builder().redirect(redirect);

    if let Some(proxies) = args.proxy {
        for proxy in proxies {
            client = client.proxy(match proxy {
                Proxy::Http(url) => reqwest::Proxy::http(url),
                Proxy::Https(url) => reqwest::Proxy::https(url),
                Proxy::All(url) => reqwest::Proxy::all(url),
            }?);
        }
    }

    let client = client.build()?;

=======
    let client = Client::builder().redirect(redirect).build()?;
    let mut resume: Option<u64> = None;
>>>>>>> 507bd393
    let request = {
        let mut request_builder = client
            .request(method, url.0)
            .header(ACCEPT_ENCODING, HeaderValue::from_static("gzip, deflate"))
            .header(CONNECTION, HeaderValue::from_static("keep-alive"))
            .header(USER_AGENT, get_user_agent());

        request_builder = match body {
            Some(Body::Form(body)) => request_builder
                .header(ACCEPT, HeaderValue::from_static("*/*"))
                .form(&body),
            Some(Body::Multipart(body)) => request_builder
                .header(ACCEPT, HeaderValue::from_static("*/*"))
                .multipart(body),
            Some(Body::Json(body)) => request_builder
                .header(ACCEPT, HeaderValue::from_static("application/json, */*"))
                .json(&body),
            Some(Body::Raw(body)) => request_builder
                .header(ACCEPT, HeaderValue::from_static("application/json, */*"))
                .header(CONTENT_TYPE, HeaderValue::from_static("application/json"))
                .body(body),
            None => request_builder.header(ACCEPT, HeaderValue::from_static("*/*")),
        };

        if args.resume {
            if let Some(file_size) = get_file_size(args.output.as_deref()) {
                request_builder = request_builder.header(RANGE, format!("bytes={}-", file_size));
                resume = Some(file_size);
            }
        }

        request_builder = match auth {
            Some(Auth::Bearer(token)) => request_builder.bearer_auth(token),
            Some(Auth::Basic(username, password)) => request_builder.basic_auth(username, password),
            None => request_builder,
        };

        let mut request = request_builder.query(&query).headers(headers).build()?;

        headers_to_unset.iter().for_each(|h| {
            request.headers_mut().remove(h);
        });

        request
    };

    let buffer = Buffer::new(args.download, &args.output, atty::is(Stream::Stdout))?;
    let print = match args.print {
        Some(print) => print,
        None => Print::new(
            args.verbose,
            args.headers,
            args.body,
            args.quiet,
            args.offline,
            &buffer,
        ),
    };
    let mut printer = Printer::new(args.pretty, args.theme, args.stream, buffer);

    if print.request_headers {
        printer.print_request_headers(&request)?;
    }
    if print.request_body {
        printer.print_request_body(&request)?;
    }
    if !args.offline {
        let orig_url = request.url().clone();
        let response = client.execute(request).await?;
        if print.response_headers {
            printer.print_response_headers(&response)?;
        }
        let status = response.status();
        let exit_code: i32 = match status.as_u16() {
            _ if !(args.check_status || args.download) => 0,
            300..=399 if !args.follow => 3,
            400..=499 => 4,
            500..=599 => 5,
            _ => 0,
        };
        if args.download {
            if exit_code == 0 {
                download_file(response, args.output, &orig_url, resume, args.quiet).await?;
            }
        } else if print.response_body {
            printer.print_response_body(response).await?;
        }
        // TODO: print warning if output is being redirected
        Ok(exit_code)
    } else {
        Ok(0)
    }
}<|MERGE_RESOLUTION|>--- conflicted
+++ resolved
@@ -77,8 +77,8 @@
         false => Policy::none(),
     };
 
-<<<<<<< HEAD
     let mut client = Client::builder().redirect(redirect);
+    let mut resume: Option<u64> = None;
 
     if let Some(proxies) = args.proxy {
         for proxy in proxies {
@@ -92,10 +92,6 @@
 
     let client = client.build()?;
 
-=======
-    let client = Client::builder().redirect(redirect).build()?;
-    let mut resume: Option<u64> = None;
->>>>>>> 507bd393
     let request = {
         let mut request_builder = client
             .request(method, url.0)
