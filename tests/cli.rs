--- conflicted
+++ resolved
@@ -32,8 +32,6 @@
 }
 
 #[test]
-<<<<<<< HEAD
-=======
 fn basic_get() -> Result<(), Box<dyn std::error::Error>> {
     let mut cmd = Command::cargo_bin("ht")?;
     cmd.arg("-v")
@@ -56,7 +54,6 @@
 }
 
 #[test]
->>>>>>> e27579f1
 fn basic_head() -> Result<(), Box<dyn std::error::Error>> {
     let mut cmd = Command::cargo_bin("ht")?;
     cmd.arg("-v")
@@ -64,17 +61,10 @@
         .arg("--ignore-stdin")
         .arg("--pretty=format")
         .arg("head")
-<<<<<<< HEAD
-        .arg("httpbin.org/head");
-
-    cmd.assert().stdout(indoc! {r#"
-        HEAD /head HTTP/1.1
-=======
         .arg("httpbin.org/get");
 
     cmd.assert().stdout(indoc! {r#"
         HEAD /get HTTP/1.1
->>>>>>> e27579f1
         accept: */*
         accept-encoding: gzip, deflate
         connection: keep-alive
